--- conflicted
+++ resolved
@@ -916,7 +916,6 @@
     }
 
     /**
-<<<<<<< HEAD
      * Download content from the homeserver's media repository.
      * @param {string} mxcUrl the mxcUrl URL.
      * @param {string} allowRemote Indicates to the server that it should not attempt to fetch the media if it is deemed remote. This is to prevent routing loops where the server contacts itself. Defaults to true if not provided.
@@ -933,7 +932,9 @@
             data: res.body,
             contentType: res.headers["content-type"],
         };
-=======
+    }
+
+    /**
      * Uploads data to the homeserver's media repository after downloading it from the
      * provided URL.
      * @param {string} url The URL to download content from.
@@ -965,7 +966,6 @@
         }).then(obj => {
             return this.uploadContent(obj.body, obj.contentType);
         });
->>>>>>> 05534699
     }
 
     /**
@@ -1093,12 +1093,8 @@
      * @param {string} noEncoding Set to true to disable encoding, and return a Buffer. Defaults to false
      * @returns {Promise<*>} Resolves to the response (body), rejected if a non-2xx status code was returned.
      */
-<<<<<<< HEAD
+    @timedMatrixClientFunctionCall()
     public doRequest(method, endpoint, qs = null, body = null, timeout = 60000, raw = false, contentType = "application/json", noEncoding = false): Promise<any> {
-=======
-    @timedMatrixClientFunctionCall()
-    public doRequest(method, endpoint, qs = null, body = null, timeout = 60000, raw = false, contentType = "application/json"): Promise<any> {
->>>>>>> 05534699
         if (!endpoint.startsWith('/'))
             endpoint = '/' + endpoint;
 
