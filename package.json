{
  "name": "matrix-bot-sdk",
<<<<<<< HEAD
  "version": "develop",
  "description": "A lightweight version of the matrix-js-sdk intended for bots",
=======
  "version": "0.5.4",
  "description": "A lightweight alternative to matrix-js-sdk intended for bots",
>>>>>>> 0413eaba
  "repository": {
    "type": "git",
    "url": "git+https://github.com/turt2live/matrix-js-bot-sdk.git"
  },
  "author": "turt2live",
  "license": "MIT",
  "bugs": {
    "url": "https://github.com/turt2live/matrix-js-bot-sdk/issues"
  },
  "homepage": "https://github.com/turt2live/matrix-js-bot-sdk#readme",
  "scripts": {
    "prepublishOnly": "yarn build",
    "docs": "jsdoc -c jsdoc.json -P package.json",
    "build": "tsc",
    "lint": "tslint --project ./tsconfig.json -t stylish",
    "test": "ts-mocha --project ./tsconfig.json test/**/*.ts",
    "build:examples": "tsc -p tsconfig-examples.json",
    "example:appservice": "yarn build:examples && node lib/examples/appservice.js",
    "example:login_register": "yarn build:examples && node lib/examples/login_register.js"
  },
  "main": "./lib/index.js",
  "typings": "./lib/index.d.ts",
  "engines": {
    "node": ">=10.0.0",
    "npm": "^6.0.0",
    "yarn": "^1.19.0"
  },
  "keywords": [
    "matrix",
    "bot",
    "sdk",
    "js",
    "node",
    "helpers",
    "snippets",
    "chat",
    "modules"
  ],
  "files": [
    "src/*",
    "lib/*",
    "scripts/*",
    "tsconfig.json"
  ],
  "dependencies": {
    "@types/express": "^4.17.2",
    "chalk": "^3.0.0",
    "express": "^4.17.1",
    "glob-to-regexp": "^0.4.1",
    "hash.js": "^1.1.7",
    "htmlencode": "^0.0.4",
    "lowdb": "^1.0.0",
    "lru-cache": "^5.1.1",
    "mkdirp": "^0.5.1",
    "morgan": "^1.9.1",
    "request": "^2.88.0",
    "request-promise": "^4.2.5",
    "sanitize-html": "^1.20.1"
  },
  "devDependencies": {
    "@types/expect": "^24.3.0",
    "@types/mocha": "^5.2.7",
    "@types/node": "10",
    "better-docs": "^1.4.6",
    "expect": "^24.9.0",
    "get-port": "^5.0.0",
    "jsdoc": "^3.6.3",
    "matrix-mock-request": "^1.2.3",
    "mocha": "^6.2.2",
    "simple-mock": "^0.8.0",
    "tmp": "^0.1.0",
    "ts-mocha": "^6.0.0",
    "tslint": "^5.20.1",
    "typescript": "^3.7.2"
  }
}<|MERGE_RESOLUTION|>--- conflicted
+++ resolved
@@ -1,12 +1,7 @@
 {
   "name": "matrix-bot-sdk",
-<<<<<<< HEAD
   "version": "develop",
-  "description": "A lightweight version of the matrix-js-sdk intended for bots",
-=======
-  "version": "0.5.4",
   "description": "A lightweight alternative to matrix-js-sdk intended for bots",
->>>>>>> 0413eaba
   "repository": {
     "type": "git",
     "url": "git+https://github.com/turt2live/matrix-js-bot-sdk.git"
