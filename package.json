--- conflicted
+++ resolved
@@ -1,10 +1,6 @@
 {
   "name": "matrix-bot-sdk",
-<<<<<<< HEAD
   "version": "0.0.0",
-=======
-  "version": "0.5.3",
->>>>>>> 34778a74
   "description": "A lightweight version of the matrix-js-sdk intended for bots",
   "repository": {
     "type": "git",
