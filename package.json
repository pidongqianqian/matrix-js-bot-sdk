--- conflicted
+++ resolved
@@ -1,13 +1,7 @@
 {
-<<<<<<< HEAD
   "name": "@sorunome/matrix-bot-sdk",
-  "version": "0.5.3-7",
+  "version": "0.5.8",
   "description": "A lightweight version of the matrix-js-sdk intended for bots",
-=======
-  "name": "matrix-bot-sdk",
-  "version": "0.5.8",
-  "description": "TypeScript/JavaScript SDK for Matrix bots",
->>>>>>> e25b2a53
   "repository": {
     "type": "git",
     "url": "git+https://github.com/turt2live/matrix-bot-sdk.git"
@@ -22,13 +16,8 @@
     "prepublishOnly": "yarn build",
     "docs": "jsdoc -c jsdoc.json -P package.json",
     "build": "tsc",
-<<<<<<< HEAD
-    "lint": "tslint --project ./tsconfig.json -t stylish",
-    "test": "ts-mocha --require source-map-support/register --project ./tsconfig.json test/**/*.ts",
-=======
     "lint": "eslint",
     "test": "ts-mocha --project ./tsconfig.json test/**/*.ts",
->>>>>>> e25b2a53
     "build:examples": "tsc -p tsconfig-examples.json",
     "example:appservice": "yarn build:examples && node lib/examples/appservice.js",
     "example:login_register": "yarn build:examples && node lib/examples/login_register.js"
@@ -65,20 +54,10 @@
     "hash.js": "^1.1.7",
     "htmlencode": "^0.0.4",
     "lowdb": "^1.0.0",
-<<<<<<< HEAD
-    "lru-cache": "^5.1.1",
-    "mkdirp": "^0.5.1",
-    "morgan": "^1.9.1",
-    "got": "^11.6.0",
-    "sanitize-html": "^1.20.1"
-=======
     "lru-cache": "^6.0.0",
     "mkdirp": "^1.0.4",
     "morgan": "^1.10.0",
-    "request": "^2.88.2",
-    "request-promise": "^4.2.6",
     "sanitize-html": "^1.27.2"
->>>>>>> e25b2a53
   },
   "devDependencies": {
     "@types/expect": "^24.3.0",
@@ -95,21 +74,8 @@
     "matrix-mock-request": "^1.2.3",
     "mocha": "^8.1.1",
     "simple-mock": "^0.8.0",
-<<<<<<< HEAD
-    "source-map-support": "^0.5.16",
-    "tmp": "^0.1.0",
-    "ts-mocha": "^6.0.0",
-    "tslint": "^5.20.1",
-    "typescript": "^3.7.2"
-  },
-  "directories": {
-    "example": "examples",
-    "lib": "lib",
-    "test": "test"
-=======
     "tmp": "^0.2.1",
     "ts-mocha": "^7.0.0",
     "typescript": "^3.9.7"
->>>>>>> e25b2a53
   }
 }